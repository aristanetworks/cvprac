#
# Copyright (c) 2017, Arista Networks, Inc.
# All rights reserved.
#
# Redistribution and use in source and binary forms, with or without
# modification, are permitted provided that the following conditions are
# met:
#
#   Redistributions of source code must retain the above copyright notice,
#   this list of conditions and the following disclaimer.
#
#   Redistributions in binary form must reproduce the above copyright
#   notice, this list of conditions and the following disclaimer in the
#   documentation and/or other materials provided with the distribution.
#
#   Neither the name of Arista Networks nor the names of its
#   contributors may be used to endorse or promote products derived from
#   this software without specific prior written permission.
#
# THIS SOFTWARE IS PROVIDED BY THE COPYRIGHT HOLDERS AND CONTRIBUTORS
# "AS IS" AND ANY EXPRESS OR IMPLIED WARRANTIES, INCLUDING, BUT NOT
# LIMITED TO, THE IMPLIED WARRANTIES OF MERCHANTABILITY AND FITNESS FOR
# A PARTICULAR PURPOSE ARE DISCLAIMED. IN NO EVENT SHALL ARISTA NETWORKS
# BE LIABLE FOR ANY DIRECT, INDIRECT, INCIDENTAL, SPECIAL, EXEMPLARY, OR
# CONSEQUENTIAL DAMAGES (INCLUDING, BUT NOT LIMITED TO, PROCUREMENT OF
# SUBSTITUTE GOODS OR SERVICES; LOSS OF USE, DATA, OR PROFITS; OR
# BUSINESS INTERRUPTION) HOWEVER CAUSED AND ON ANY THEORY OF LIABILITY,
# WHETHER IN CONTRACT, STRICT LIABILITY, OR TORT (INCLUDING NEGLIGENCE
# OR OTHERWISE) ARISING IN ANY WAY OUT OF THE USE OF THIS SOFTWARE, EVEN
# IF ADVISED OF THE POSSIBILITY OF SUCH DAMAGE.
#
''' RESTful API Client class for Cloudvision(R) Portal
'''

<<<<<<< HEAD
__version__ = '0.8.0'
=======
__version__ = 'develop'
>>>>>>> 106e89dc
__author__ = 'Arista Networks, Inc.'<|MERGE_RESOLUTION|>--- conflicted
+++ resolved
@@ -32,9 +32,5 @@
 ''' RESTful API Client class for Cloudvision(R) Portal
 '''
 
-<<<<<<< HEAD
-__version__ = '0.8.0'
-=======
 __version__ = 'develop'
->>>>>>> 106e89dc
 __author__ = 'Arista Networks, Inc.'